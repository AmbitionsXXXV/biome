[package]
authors.workspace    = true
categories.workspace = true
description          = "SyntaxKind and common rowan definitions for biome_js_parser"
edition.workspace    = true
homepage.workspace   = true
keywords.workspace   = true
license.workspace    = true
name                 = "biome_js_syntax"
repository.workspace = true
version              = "0.5.7"

[dependencies]
<<<<<<< HEAD
biome_aria        = { workspace = true }
biome_rowan       = { workspace = true, features = ["serde"] }
biome_string_case = { workspace = true }
camino            = { workspace = true }
enumflags2        = { workspace = true }
schemars          = { workspace = true, optional = true }
serde             = { workspace = true, features = ["derive"] }
=======
biome_aria          = { workspace = true }
biome_aria_metadata = { workspace = true }
biome_rowan         = { workspace = true, features = ["serde"] }
biome_string_case   = { workspace = true }
enumflags2          = { workspace = true }
schemars            = { workspace = true, optional = true }
serde               = { workspace = true, features = ["derive"] }
>>>>>>> 0bb86c7b

[dev-dependencies]
biome_js_factory = { path = "../biome_js_factory" }
biome_js_parser  = { path = "../biome_js_parser" }

[features]
schema = ["schemars", "biome_rowan/serde"]

[lints]
workspace = true<|MERGE_RESOLUTION|>--- conflicted
+++ resolved
@@ -11,23 +11,14 @@
 version              = "0.5.7"
 
 [dependencies]
-<<<<<<< HEAD
-biome_aria        = { workspace = true }
-biome_rowan       = { workspace = true, features = ["serde"] }
-biome_string_case = { workspace = true }
-camino            = { workspace = true }
-enumflags2        = { workspace = true }
-schemars          = { workspace = true, optional = true }
-serde             = { workspace = true, features = ["derive"] }
-=======
 biome_aria          = { workspace = true }
 biome_aria_metadata = { workspace = true }
 biome_rowan         = { workspace = true, features = ["serde"] }
 biome_string_case   = { workspace = true }
+camino            = { workspace = true }
 enumflags2          = { workspace = true }
 schemars            = { workspace = true, optional = true }
 serde               = { workspace = true, features = ["derive"] }
->>>>>>> 0bb86c7b
 
 [dev-dependencies]
 biome_js_factory = { path = "../biome_js_factory" }
